--- conflicted
+++ resolved
@@ -36,13 +36,6 @@
       return;
     }
 
-<<<<<<< HEAD
-    let delay;
-=======
-    const durabilityManager = new SandboxManager();
-    Storage.seedDurability(durabilityManager.sandbox);
-
->>>>>>> 7a4afa04
     if (prefs.getBoolPref("dev_mode")) {
       // Run right now in dev mode
       this.run();
