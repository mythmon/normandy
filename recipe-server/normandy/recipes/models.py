import hashlib
import json
import logging
from collections import defaultdict

from django.contrib.auth.models import User
from django.core.exceptions import ImproperlyConfigured, ValidationError
from django.db import models, transaction
from django.utils import timezone
from django.utils.functional import cached_property

from dirtyfields import DirtyFieldsMixin
from rest_framework import serializers
from rest_framework.reverse import reverse
from reversion import revisions as reversion

from normandy.base.api.renderers import CanonicalJSONRenderer
from normandy.base.utils import filter_m2m, get_client_ip
from normandy.recipes.decorators import current_revision_property
from normandy.recipes.geolocation import get_country_code
from normandy.recipes.utils import Autographer
from normandy.recipes.validators import validate_json


INFO_REQUESTING_RECIPE_SIGNATURES = 'normandy.recipes.I001'
INFO_CREATE_REVISION = 'normandy.recipes.I002'


logger = logging.getLogger(__name__)


class Channel(models.Model):
    slug = models.CharField(max_length=255, unique=True)
    name = models.CharField(max_length=255)

    class Meta:
        ordering = ('slug',)

    def __repr__(self):
        return '<Channel {}>'.format(self.slug)


class Country(models.Model):
    code = models.CharField(max_length=255, unique=True)
    name = models.CharField(max_length=255)

    class Meta:
        ordering = ('name',)

    def __repr__(self):
        return '<Country {}>'.format(self.code)


class Locale(models.Model):
    code = models.CharField(max_length=255, unique=True)
    name = models.CharField(max_length=255)

    class Meta:
        ordering = ('name',)

    def __repr__(self):
        return '<Locale {}>'.format(self.code)


class Signature(models.Model):
    signature = models.TextField()
    timestamp = models.DateTimeField(default=timezone.now)
    public_key = models.TextField()
    x5u = models.TextField(null=True)


class RecipeQuerySet(models.QuerySet):
    def update_signatures(self):
        """
        Update the signatures on all Recipes in the queryset.
        """
        # Convert to a list because order must be preserved
        recipes = list(self)

        try:
            autographer = Autographer()
        except ImproperlyConfigured:
            for recipe in recipes:
                recipe.signature = None
                recipe.save()
            return

        recipe_ids = [r.id for r in recipes]
        logger.info(
            f'Requesting signatures for recipes with ids [{recipe_ids}] from Autograph',
            extra={'code': INFO_REQUESTING_RECIPE_SIGNATURES, 'recipe_ids': recipe_ids}
        )

        canonical_jsons = [r.canonical_json() for r in recipes]
        signatures_data = autographer.sign_data(canonical_jsons)

        for recipe, sig_data in zip(recipes, signatures_data):
            signature = Signature(**sig_data)
            signature.save()
            recipe.signature = signature
            recipe.save()


class Recipe(DirtyFieldsMixin, models.Model):
    """A set of actions to be fetched and executed by users."""
    objects = RecipeQuerySet.as_manager()

    latest_revision = models.ForeignKey('RecipeRevision', null=True, on_delete=models.SET_NULL,
                                        related_name='latest_for_recipe')
    approved_revision = models.ForeignKey('RecipeRevision', null=True, on_delete=models.SET_NULL,
                                          related_name='approved_for_recipe')

    enabled = models.BooleanField(default=False)
    signature = models.OneToOneField(Signature, related_name='recipe_revision', null=True,
                                     blank=True)

    class Meta:
        ordering = ['-enabled', '-latest_revision__updated']

    class NotApproved(Exception):
        pass

    def __repr__(self):
        return '<Recipe "{name}">'.format(name=self.name)

    def __str__(self):
        return self.name

    @property
    def current_revision(self):
        return self.approved_revision or self.latest_revision

    @property
    def is_approved(self):
        return self.approved_revision is not None

    @current_revision_property
    def name(self):
        return self.current_revision.name

    @current_revision_property
    def action(self):
        return self.current_revision.action

    @current_revision_property
    def extra_filter_expression(self):
        return self.current_revision.extra_filter_expression

    @current_revision_property
    def arguments_json(self):
        return self.current_revision.arguments_json

    @current_revision_property
    def arguments(self):
        return self.current_revision.arguments

    @current_revision_property
    def revision_id(self):
        return self.current_revision.id

    @current_revision_property
    def last_updated(self):
        return self.current_revision.updated

    @current_revision_property
    def filter_expression(self):
        return self.current_revision.filter_expression

    @current_revision_property
    def channels(self):
        return self.current_revision.channels

    @current_revision_property
    def countries(self):
        return self.current_revision.countries

    @current_revision_property
    def locales(self):
        return self.current_revision.locales

    @property
    def approval_request(self):
        try:
            return self.latest_revision.approval_request if self.latest_revision else None
        except ApprovalRequest.DoesNotExist:
            return None

    def canonical_json(self):
<<<<<<< HEAD
        from normandy.recipes.api.v1.serializers import RecipeSerializer  # Avoid circular import
        data = RecipeSerializer(self).data
=======
        # Avoid circular import
        from normandy.recipes.api.serializers import MinimalRecipeSerializer
        data = MinimalRecipeSerializer(self).data
>>>>>>> f816fbcf
        return CanonicalJSONRenderer().render(data)

    def update_signature(self):
        try:
            autographer = Autographer()
        except ImproperlyConfigured:
            self.signature = None
            return

        logger.info(
            f'Requesting signatures for recipes with ids [{self.id}] from Autograph',
            extra={'code': INFO_REQUESTING_RECIPE_SIGNATURES, 'recipe_ids': [self.id]}
        )

        signature_data = autographer.sign_data([self.canonical_json()])[0]
        signature = Signature(**signature_data)
        signature.save()
        self.signature = signature

    @transaction.atomic
    def revise(self, force=False, **data):
        revision = self.latest_revision

        if 'arguments' in data:
            data['arguments_json'] = json.dumps(data.pop('arguments'))

        if revision:
            revisions = RecipeRevision.objects.filter(id=revision.id)

            revision_data = revision.data
            revision_data.update(data)

            channels = revision_data.pop('channels')
            revisions = filter_m2m(revisions, 'channels', channels)

            countries = revision_data.pop('countries')
            revisions = filter_m2m(revisions, 'countries', countries)

            locales = revision_data.pop('locales')
            revisions = filter_m2m(revisions, 'locales', locales)

            data = revision_data
            revisions = revisions.filter(**data)

            is_clean = revisions.exists()
        else:
            channels = data.pop('channels', [])
            countries = data.pop('countries', [])
            locales = data.pop('locales', [])
            is_clean = False

        if not is_clean or force:
            logger.info(
                f'Creating new revision for recipe ID [{self.id}]',
                extra={'code': INFO_CREATE_REVISION}
            )

            if revision and revision.approval_status == RecipeRevision.PENDING:
                revision.approval_request.delete()

            self.latest_revision = RecipeRevision.objects.create(
                recipe=self, parent=revision, **data)

            for channel in channels:
                self.latest_revision.channels.add(channel)

            for country in countries:
                self.latest_revision.countries.add(country)

            for locale in locales:
                self.latest_revision.locales.add(locale)

            self.save()

    @transaction.atomic
    def save(self, *args, **kwargs):
        if self.is_dirty(check_relationship=True):
            dirty_fields = self.get_dirty_fields(check_relationship=True)
            dirty_field_names = list(dirty_fields.keys())

            if 'enabled' in dirty_field_names:
                if self.enabled and not self.is_approved:
                    raise self.NotApproved('Cannot enable a recipe that is not approved.')

                if not self.enabled:
                    # If we are disabling the recipe we should invalidate the approval
                    self.approved_revision = None

            if (len(dirty_field_names) > 1 and 'signature' in dirty_field_names
                    and self.signature is not None):
                # Setting the signature while also changing something else is probably
                # going to make the signature immediately invalid. Don't allow it.
                raise ValidationError('Signatures must change alone')

            if dirty_field_names != ['signature']:
                super().save(*args, **kwargs)
                kwargs['force_insert'] = False

                self.update_signature()

        super().save(*args, **kwargs)


class RecipeRevision(models.Model):
    APPROVED = 'approved'
    REJECTED = 'rejected'
    PENDING = 'pending'

    id = models.CharField(max_length=64, primary_key=True)
    parent = models.OneToOneField('self', null=True, on_delete=models.CASCADE,
                                  related_name='child')
    recipe = models.ForeignKey(Recipe, related_name='revisions')
    created = models.DateTimeField(default=timezone.now)
    updated = models.DateTimeField(default=timezone.now)
    user = models.ForeignKey(User, on_delete=models.SET_NULL, related_name='recipe_revisions',
                             null=True)
    comment = models.TextField()

    name = models.CharField(max_length=255)
    action = models.ForeignKey('Action', related_name='recipe_revisions')
    arguments_json = models.TextField(default='{}', validators=[validate_json])
    extra_filter_expression = models.TextField(blank=False)
    channels = models.ManyToManyField(Channel)
    countries = models.ManyToManyField(Country)
    locales = models.ManyToManyField(Locale)

    class Meta:
        ordering = ('-created',)

    @property
    def data(self):
        return {
            'name': self.name,
            'action': self.action,
            'arguments_json': self.arguments_json,
            'extra_filter_expression': self.extra_filter_expression,
            'channels': list(self.channels.all()),
            'countries': list(self.countries.all()),
            'locales': list(self.locales.all()),
        }

    @property
    def filter_expression(self):
        parts = []

        if self.locales.count():
            locales = ', '.join(["'{}'".format(l.code) for l in self.locales.all()])
            parts.append('normandy.locale in [{}]'.format(locales))

        if self.countries.count():
            countries = ', '.join(["'{}'".format(c.code) for c in self.countries.all()])
            parts.append('normandy.country in [{}]'.format(countries))

        if self.channels.count():
            channels = ', '.join(["'{}'".format(c.slug) for c in self.channels.all()])
            parts.append('normandy.channel in [{}]'.format(channels))

        if self.extra_filter_expression:
            parts.append(self.extra_filter_expression)

        expression = ') && ('.join(parts)

        return '({})'.format(expression) if len(parts) > 1 else expression

    @property
    def arguments(self):
        return json.loads(self.arguments_json)

    @arguments.setter
    def arguments(self, value):
        self.arguments_json = json.dumps(value)

    @property
    def serializable_recipe(self):
        """Returns an unsaved recipe object with this revision's data to be serialized."""
        recipe = self.recipe
        recipe.approved_revision = self if self.approval_status == self.APPROVED else None
        recipe.latest_revision = self
        return recipe

    @property
    def approval_status(self):
        try:
            if self.approval_request.approved is True:
                return self.APPROVED
            elif self.approval_request.approved is False:
                return self.REJECTED
            else:
                return self.PENDING
        except ApprovalRequest.DoesNotExist:
            return None

    def hash(self):
        data = '{}{}{}{}{}{}'.format(self.recipe.id, self.created, self.name, self.action.id,
                                     self.arguments_json, self.filter_expression)
        return hashlib.sha256(data.encode()).hexdigest()

    def save(self, *args, **kwargs):
        if self.parent:
            old_arguments = self.parent.arguments
        else:
            old_arguments = None
        self.action.validate_arguments(self.arguments, old_arguments)

        if not self.created:
            self.created = timezone.now()
        self.id = self.hash()
        self.updated = timezone.now()
        super().save(*args, **kwargs)

    def request_approval(self, creator):
        approval_request = ApprovalRequest(revision=self, creator=creator)
        approval_request.save()
        self.recipe.update_signature()
        self.recipe.save()
        return approval_request


class ApprovalRequest(models.Model):
    revision = models.OneToOneField(RecipeRevision, related_name='approval_request')
    created = models.DateTimeField(default=timezone.now)
    creator = models.ForeignKey(User, on_delete=models.SET_NULL, related_name='approval_requests',
                                null=True)
    approved = models.NullBooleanField(null=True)
    approver = models.ForeignKey(User, on_delete=models.SET_NULL, related_name='approved_requests',
                                 null=True)
    comment = models.TextField(null=True)

    class NotActionable(Exception):
        pass

    class CannotActOnOwnRequest(Exception):
        pass

    def approve(self, approver, comment):
        if self.approved is not None:
            raise self.NotActionable()

        if approver == self.creator:
            raise self.CannotActOnOwnRequest()

        self.approved = True
        self.approver = approver
        self.comment = comment
        self.save()

        recipe = self.revision.recipe
        recipe.approved_revision = self.revision
        recipe.save()

    def reject(self, approver, comment):
        if self.approved is not None:
            raise self.NotActionable()

        if approver == self.creator:
            raise self.CannotActOnOwnRequest()

        self.approved = False
        self.approver = approver
        self.comment = comment
        self.save()

        recipe = self.revision.recipe
        recipe.update_signature()
        recipe.save()

    def close(self):
        self.delete()

        recipe = self.revision.recipe
        recipe.update_signature()
        recipe.save()


@reversion.register()
class Action(models.Model):
    """A single executable action that can take arguments."""
    name = models.SlugField(max_length=255, unique=True)

    implementation = models.TextField()
    implementation_hash = models.CharField(max_length=40, editable=False)

    arguments_schema_json = models.TextField(default='{}', validators=[validate_json])

    errors = {
        'duplicate_branch_slug': (
            'Feature branch slugs must be unique within an experiment'
        ),
        'duplicate_branch_value': (
            'Feature branch values must be unique within an experiment'
        ),
        'duplicate_experiment_slug': (
            'Experiment slugs must be globally unique'
        ),
    }

    @property
    def arguments_schema(self):
        return json.loads(self.arguments_schema_json)

    @arguments_schema.setter
    def arguments_schema(self, value):
        self.arguments_schema_json = json.dumps(value)

    @property
    def recipes_used_by(self):
        """Set of enabled recipes that are using this action."""
        return Recipe.objects.filter(
            latest_revision_id__in=self.recipe_revisions.values_list('id', flat=True),
            enabled=True)

    def __str__(self):
        return self.name

    def get_absolute_url(self):
        return reverse('action-detail', args=[self.name])

    def compute_implementation_hash(self):
        return hashlib.sha1(self.implementation.encode()).hexdigest()

    def save(self, *args, **kwargs):
        # Save first so the upload is available.
        super().save(*args, **kwargs)

        # Update hash
        self.implementation_hash = self.compute_implementation_hash()
        super().save(update_fields=['implementation_hash'])

    def validate_arguments(self, arguments, old_arguments=None):
        """
        Test if `arguments` follows all action-specific rules.

        If there is a previous version of the arguments, they should
        be passed as `old_arguments`. Some validation rules depend on
        the history of the arguments.

        Raises `ValidationError` if any rules are violated.
        """
        if self.name == 'preference-experiment':
            # Make a default dict that always returns a default dict
            def default():
                return defaultdict(default)
            errors = default()

            # Feature branch slugs should be unique within an experiment.
            branch_slugs = set()
            branch_values = set()
            for i, branch in enumerate(arguments['branches']):
                if branch['slug'] in branch_slugs:
                    msg = self.errors['duplicate_branch_slug']
                    errors['branches'][i]['slug'] = msg

                if branch['value'] in branch_values:
                    msg = self.errors['duplicate_branch_value']
                    errors['branches'][i]['value'] = msg

                branch_slugs.add(branch['slug'])
                branch_values.add(branch['value'])

            # Experiment slugs should be unique.
            experiment_recipes = Recipe.objects.filter(latest_revision__action=self)
            existing_slugs = set(r.arguments['slug'] for r in experiment_recipes)
            if old_arguments:
                # It is ok if the slug did not change
                existing_slugs.remove(old_arguments['slug'])
            if arguments['slug'] in existing_slugs:
                msg = self.errors['duplicate_experiment_slug']
                errors['slug'] = msg

            # Raise errors, if any
            if errors:
                raise serializers.ValidationError({'arguments': errors})


class Client(object):
    """A client attempting to fetch a set of recipes."""

    def __init__(self, request=None, **kwargs):
        self.request = request
        for key, value in kwargs.items():
            setattr(self, key, value)

    @cached_property
    def country(self):
        ip_address = get_client_ip(self.request)
        if ip_address is None:
            return None
        else:
            return get_country_code(ip_address)

    @cached_property
    def request_time(self):
        return self.request.received_at<|MERGE_RESOLUTION|>--- conflicted
+++ resolved
@@ -186,14 +186,9 @@
             return None
 
     def canonical_json(self):
-<<<<<<< HEAD
-        from normandy.recipes.api.v1.serializers import RecipeSerializer  # Avoid circular import
-        data = RecipeSerializer(self).data
-=======
         # Avoid circular import
-        from normandy.recipes.api.serializers import MinimalRecipeSerializer
+        from normandy.recipes.api.v1.serializers import MinimalRecipeSerializer
         data = MinimalRecipeSerializer(self).data
->>>>>>> f816fbcf
         return CanonicalJSONRenderer().render(data)
 
     def update_signature(self):
