// Imports
@import '~antd/dist/antd.less';
@import 'ant-override';

// Pages
@import 'pages/404';
@import 'pages/gateway';
@import 'pages/recipe-details';

// Common
body {
  height: 100%;
}

.clearfix() {
  &::after {
    clear: both;
    content: "";
    display: block;
  }
}

<<<<<<< HEAD
dl.details {
  display: grid;
  grid-template-columns: 140px 1fr;

  dt, dd {
    border-bottom: 1px solid #eee;
    padding: 16px 0;

    &:first-of-type {
      padding-top: 0;
    }

    &:last-of-type {
      border-bottom: none;
      padding-bottom: 0;
    }
  }

  dt {
    color: #999;
    font-weight: bold;
    text-transform: uppercase;
  }

  h1 {
    grid-column: span 2;
  }
=======
#main,
#main > .ant-layout {
  align-content: stretch;
  align-items: stretch;
  display: flex;
  flex: 1;
  justify-content: flex-start;
>>>>>>> 5429e24c
}

.logo {
  color: #333;
  font-size: 22px;
  padding-left: 48px;
  position: relative;
  white-space: nowrap;

  &::before {
    background: url('../img/logo.png');
    background-repeat: no-repeat;
    background-size: contain;
    content: '';
    display: block;
    height: 32px;
    left: 0;
    margin-top: -16px;
    position: absolute;
    top: 50%;
    width: 32px;
  }

  @media (max-width: @screen-xs) {
    font-size: 5.5vw;
    padding-left: 38px;
  }
}

.sidebar {
  background: @white;
}

.content-wrapper {
  padding: 0 24px 24px;
}

.content {
  background: @white;
  padding: 24px;
}

#main {
  min-height: 100%;
}

/* Buttons at the bottom of a form */
.form-actions {
  .clearfix();

  background: #FBFBFB;
  border: 1px solid #D9D9D9;
  padding: 15px;

  .primary {
    float: right;
  }

  .secondary {
    float: left;
  }

  .primary > :not(:last-child),
  .secondary > :not(:last-child) {
    margin-left: 15px;
  }
}<|MERGE_RESOLUTION|>--- conflicted
+++ resolved
@@ -20,7 +20,6 @@
   }
 }
 
-<<<<<<< HEAD
 dl.details {
   display: grid;
   grid-template-columns: 140px 1fr;
@@ -48,7 +47,8 @@
   h1 {
     grid-column: span 2;
   }
-=======
+}
+
 #main,
 #main > .ant-layout {
   align-content: stretch;
@@ -56,7 +56,6 @@
   display: flex;
   flex: 1;
   justify-content: flex-start;
->>>>>>> 5429e24c
 }
 
 .logo {
