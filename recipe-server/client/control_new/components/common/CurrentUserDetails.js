import { Button } from 'antd';
import { Map } from 'immutable';
import PropTypes from 'prop-types';
import React from 'react';
import { connect } from 'react-redux';

import {
  getCurrentUser,
  getLogoutUrl,
} from 'control_new/state/serviceInfo/selectors';


@connect(
  state => ({
<<<<<<< HEAD
    user: getCurrentUser(state, Map()),
=======
    user: getCurrentUser(state),
    logoutUrl: getLogoutUrl(state),
>>>>>>> adfc982a
  }),
)
export default class CurrentUserDetails extends React.Component {
  static propTypes = {
    logoutUrl: PropTypes.string.isRequired,
    user: PropTypes.object,
  };

  static defaultProps = {
    user: null,
  };

  render() {
    const { logoutUrl, user } = this.props;

    if (!user) {
      return null;
    }

    return (
      <div className="current-user">
        <span className="email">{user.get('email')}</span>

        <a href={logoutUrl}>
          <Button type="primary" icon="logout" size="small" ghost>
            Log out
          </Button>
        </a>
      </div>
    );
  }
}<|MERGE_RESOLUTION|>--- conflicted
+++ resolved
@@ -12,22 +12,14 @@
 
 @connect(
   state => ({
-<<<<<<< HEAD
     user: getCurrentUser(state, Map()),
-=======
-    user: getCurrentUser(state),
     logoutUrl: getLogoutUrl(state),
->>>>>>> adfc982a
   }),
 )
 export default class CurrentUserDetails extends React.Component {
   static propTypes = {
     logoutUrl: PropTypes.string.isRequired,
-    user: PropTypes.object,
-  };
-
-  static defaultProps = {
-    user: null,
+    user: PropTypes.object.isRequired,
   };
 
   render() {
