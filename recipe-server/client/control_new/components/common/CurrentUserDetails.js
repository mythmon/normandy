--- conflicted
+++ resolved
@@ -3,19 +3,17 @@
 import React from 'react';
 import { connect } from 'react-redux';
 
-import { getCurrentUser, getLogoutUrl } from 'control_new/state/serviceInfo/selectors';
+import {
+  getCurrentUser,
+  getLogoutUrl,
+} from 'control_new/state/serviceInfo/selectors';
 
 
 @connect(
   state => ({
-<<<<<<< HEAD
-    user: getCurrentUser(state, new Map()),
-  }),
-=======
     user: getCurrentUser(state),
     logoutUrl: getLogoutUrl(state),
   })
->>>>>>> 66dd5ed0
 )
 export default class CurrentUserDetails extends React.Component {
   static propTypes = {
@@ -34,13 +32,8 @@
       <div className="current-user">
         <span className="email">{user.get('email')}</span>
 
-<<<<<<< HEAD
-        <a href="/control/logout/">
+        <a href={logoutUrl}>
           <Button type="primary" icon="logout" size="small" ghost>
-=======
-        <a href={logoutUrl}>
-          <Button type="primary" icon="logout" ghost>
->>>>>>> 66dd5ed0
             Log out
           </Button>
         </a>
