--- conflicted
+++ resolved
@@ -9,7 +9,6 @@
 import CreateRecipePage from 'control_new/components/recipes/CreateRecipePage';
 import EditRecipePage from 'control_new/components/recipes/EditRecipePage';
 import ExtensionListing from 'control_new/components/extensions/Listing';
-import Dummy from 'control_new/components/pages/Dummy';
 import Gateway from 'control_new/components/pages/Gateway';
 import RecipeListing from 'control_new/components/recipes/Listing';
 import MissingPage from 'control_new/components/pages/MissingPage';
@@ -28,19 +27,15 @@
         crumb: 'New Recipe',
       },
       '/:recipeId': {
-<<<<<<< HEAD
         component: RecipeDetailPage,
         crumb: 'View Recipe',
         '/rev/:revisionId': {
           component: RecipeDetailPage,
           crumb: 'Revision',
-=======
-        component: Dummy,
-        crumb: 'View Recipe',
+        },
         '/edit': {
           component: EditRecipePage,
           crumb: 'Edit Recipe',
->>>>>>> adfc982a
         },
       },
     },
