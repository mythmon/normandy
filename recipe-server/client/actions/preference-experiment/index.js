--- conflicted
+++ resolved
@@ -28,20 +28,6 @@
     }
 
     seenExperimentNames.push(slug);
-<<<<<<< HEAD
-    return experiments.has(slug).then(hasSlug => {
-      // If the experiment doesn't exist yet, enroll!
-      if (!hasSlug) {
-        return this.chooseBranch(branches).then(branch =>
-          experiments.start({
-            name: slug,
-            branch: branch.slug,
-            preferenceName,
-            preferenceValue: branch.value,
-            preferenceBranchType,
-            preferenceType,
-          }),
-=======
 
     // If the experiment doesn't exist yet, enroll!
     const hasSlug = await experiments.has(slug);
@@ -53,7 +39,6 @@
         this.normandy.log(
           `Experiment ${slug} ignored; another active experiment is already using the
           ${preferenceName} preference.`, 'warn'
->>>>>>> 0567564c
         );
         return;
       }
